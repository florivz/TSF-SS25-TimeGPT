--- conflicted
+++ resolved
@@ -86,7 +86,7 @@
         fcst = model.predict(n_periods=len(self.df_test))
         return pd.DataFrame({'ts': self.df_test['ts'], 'yhat': fcst.values}) 
 
-<<<<<<< HEAD
+    
     def LSTM(self, input_width=24, label_width=1, shift=1) -> pd.DataFrame:
         df_train = self.df_train
         df_test = self.df_test
@@ -159,12 +159,6 @@
             'ts': ts_values,
             'yhat': y_pred_original
         })
-
-=======
-    
-    def LSTM(self) -> pd.DataFrame:
-        # ToDo Ksenia
-        return None
     
     def prophet(self) -> pd.DataFrame:
         # Split into train and test using the same indices as before
@@ -173,7 +167,6 @@
         # Fit Prophet model
         prophet_model = Prophet(yearly_seasonality='auto', daily_seasonality='auto', weekly_seasonality='auto')
 
-        print("Starting Prophet Training...\n")
         start_prophet = time.time()
         prophet_model.fit(df_train_prophet)
         end_prophet = time.time()
@@ -185,10 +178,40 @@
         fcst = prophet_model.predict(future)
         return pd.DataFrame({'ts': self.df_test['ts'], 'yhat': fcst['yhat'].values}) 
     
-    def times_fm(self) -> pd.DataFrame:
-        # ToDo Ksenia
-        return None
->>>>>>> 314ce690
+    def times_fm(self, freq="D") -> pd.DataFrame:
+        df_train_fm = self.df_train.copy()
+        df_train_fm = df_train_fm.rename(columns={"ts": "ds", "y": "y"})
+        df_train_fm["unique_id"] = "series_1"
+        df_train_fm = df_train_fm[["unique_id", "ds", "y"]]
+
+        # tscval = TimeSeriesSplit(n_splits=5, test_size=int(0.1 * len(df_train_fm)))
+        # train_idx, test_idx = list(tscval.split(df_train_fm))[-1] # takes the last split
+        # train_df, _ = df_train_fm.iloc[train_idx], df_train_fm.iloc[test_idx]
+
+        tfm = timesfm.TimesFm(
+            hparams=timesfm.TimesFmHparams(
+                per_core_batch_size=32,
+                context_len=512,       
+                horizon_len=len(self.df_test),       
+                input_patch_len=32,    
+                output_patch_len=128,  
+                num_layers=50,         
+                model_dims=1280,    
+                use_positional_embedding=False
+            ),
+            checkpoint=timesfm.TimesFmCheckpoint(huggingface_repo_id="google/timesfm-2.0-500m-pytorch"),
+        )
+
+        forecast_df = tfm.forecast_on_df(
+            inputs=df_train_fm,
+            freq=freq,       
+            value_name="y", 
+            num_jobs=-1,  
+        )
+
+        forecast_df = forecast_df.iloc[:len(self.df_test['ts'])]
+
+        return pd.DataFrame({'ts': self.df_test['ts'], 'yhat': forecast_df['timesfm'].values}) 
     
     def time_gpt(self) -> pd.DataFrame:
         nixtla_train = self.df_train.copy()
@@ -221,34 +244,8 @@
         period_gpt = end_gpt - start_gpt
         print("Nixtla Prediction Time: ", period_gpt)
 
-        return pd.DataFrame({'ts': nixtla_test['ts'], 'yhat': timegpt_fcst_df['TimeGPT'].values}) 
-    
-
-#-------------------------------------------------------
-#--------------Helper Method----------------------------
-#-------------------------------------------------------
-    def health_check(self, df, ts_col="ts", y_col="y"):
-        df = self.df.copy()
-        df[ts_col] = pd.to_datetime(df[ts_col], errors="coerce")
-
-        length      = len(df)
-        duplicates  = df.duplicated(ts_col).sum()
-        missing     = df[[ts_col, y_col]].isna().sum().sum()
-
-        inferred = pd.infer_freq(df[ts_col])
-        if inferred is None:                     
-            inferred = df[ts_col].sort_values().diff().mode()[0]
-
-        step       = inferred if isinstance(inferred, pd.Timedelta) else pd.Timedelta(inferred)
-        irregular  = (df[ts_col].sort_values().diff().dropna() != step).sum()
-
-        print(f"Len = {length} | duplicates = {duplicates}")
-        print(f"Missing values (ts + y) = {missing}")
-        print(f"Inferred frequency = {inferred}")
-        print(f"Irregular {inferred} gaps = {irregular}")     
-    
-    
-
+        return pd.DataFrame({'ts': self.df_test['ts'], 'yhat': timegpt_fcst_df['TimeGPT'].values}) 
+    
 # Datasets Flo: 1.1 & 1.3
 
 # Datasets Ksenia: 1.2 & 1.4